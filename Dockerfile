--- conflicted
+++ resolved
@@ -2,14 +2,14 @@
 
 # Install common dependencies
 RUN apt update && apt install -y --no-install-recommends \
-    git \
-    pkg-config \
-    libsecp256k1-dev \
-    build-essential \
-    gcc \
-    libgmp-dev \
-    automake \
-    && apt clean && rm -rf /var/lib/apt/lists/*
+  git \
+  pkg-config \
+  libsecp256k1-dev \
+  build-essential \
+  gcc \
+  libgmp-dev \
+  automake \
+  && apt clean && rm -rf /var/lib/apt/lists/*
 
 COPY --from=ghcr.io/astral-sh/uv:latest /uv /uvx /bin/
 # build some related tools
@@ -28,21 +28,6 @@
 # Final runtime image
 FROM base AS runtime
 
-<<<<<<< HEAD
-# Install the application dependencies.
-WORKDIR /app
-
-# Copy the application into the container.
-COPY uv.lock pyproject.toml /app/
-COPY event_distributor/pyproject.toml /app/event_distributor/
-COPY state_manager/pyproject.toml /app/state_manager/
-COPY websocket_service/pyproject.toml /app/websocket_service/
-
-
-RUN uv sync --all-packages --frozen --no-cache
-
-COPY . /app
-=======
 # Copy the prebuilt mcl library
 COPY --from=build /usr/local/lib /usr/local/lib
 COPY --from=build /usr/local/include /usr/local/include
@@ -54,13 +39,17 @@
 # Set work directory
 WORKDIR /app
 
+# Copy the application into the container.
+COPY uv.lock pyproject.toml /app/
+COPY event_distributor/pyproject.toml /app/event_distributor/
+COPY state_manager/pyproject.toml /app/state_manager/
+COPY websocket_service/pyproject.toml /app/websocket_service/
+
+# Install application dependencies
+RUN uv sync --all-packages --frozen --no-cache
 
 # Copy application files
 COPY . /app
-
-# Install application dependencies
-RUN uv sync --frozen --no-cache
->>>>>>> 2f0de413
 
 # Ensure logs directory exists and set permissions
 # FIXME: After changing the log handler just in stdout we should remove this
@@ -70,9 +59,6 @@
 # Set environment variables
 ENV LOG_DIR=/app/logs CONFIG_PATH=/config.yaml
 
-<<<<<<< HEAD
-ENTRYPOINT [ "/app/.venv/bin/uvicorn", "--port", "80", "--host", "0.0.0.0" ]
-=======
 # Switch to non-root user
 USER appuser
 
@@ -80,5 +66,4 @@
 EXPOSE 80
 
 # Run the application
-CMD ["/app/.venv/bin/uvicorn", "--no-access-log", "--port", "80", "--host", "0.0.0.0", "app.main:app"]
->>>>>>> 2f0de413
+ENTRYPOINT [ "/app/.venv/bin/uvicorn", "--port", "80", "--host", "0.0.0.0" ]