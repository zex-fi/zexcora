--- conflicted
+++ resolved
@@ -2,7 +2,6 @@
 revision = 1
 requires-python = ">=3.12"
 
-<<<<<<< HEAD
 [manifest]
 members = [
     "event-distributor",
@@ -11,8 +10,6 @@
     "zex",
 ]
 
-=======
->>>>>>> dd0abce1
 [[package]]
 name = "aiohttp"
 version = "3.9.3"
