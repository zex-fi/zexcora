from collections import deque
from collections.abc import Callable
from copy import deepcopy
from decimal import Decimal, FloatOperation, getcontext
from io import BytesIO
from threading import Lock
from time import time as unix_time
from typing import IO, Literal
import asyncio
import heapq
import struct
import time

from eth_utils.address import to_checksum_address
from loguru import logger
import pandas as pd

from app.chain import ChainState
from app.kline_manager import KlineManager

from .config import settings
from .models.transaction import (
    Deposit,
    DepositTransaction,
    WithdrawTransaction,
)
from .proto import zex_pb2
from .singleton import SingletonMeta
from .zex_types import Chain, ExecutionType, UserPublic

BTC_DEPOSIT, DEPOSIT, WITHDRAW, BUY, SELL, CANCEL, REGISTER = b"xdwbscr"
TRADES_TTL = 1000


def get_token_name(chain, address):
    """Get the token name for a given chain and contract address."""
    for verified_name, tokens in settings.zex.verified_tokens.items():
        if chain not in tokens:
            continue
        if tokens[chain].contract_address == address:
            return verified_name
    return f"{chain}:{address}"


class StateManager:
    """Manages the overall state of the Zex exchange."""

    def __init__(self):
        self.chain_states: dict[str, ChainState] = {}
        self.assets: dict[str, dict[bytes, Decimal]] = {
            settings.zex.usdt_mainnet: {}
        }  # token -> {public_key -> amount}
        self.user_deposits: dict[bytes, list[Deposit]] = {}
        self.markets: dict[str, Market] = {}

    def ensure_chain_initialized(self, chain: str) -> ChainState:
        """Ensures a chain's state is initialized."""
        if chain not in self.chain_states:
            self.chain_states[chain] = ChainState.create_empty()
        return self.chain_states[chain]

    def ensure_token_initialized(self, token: str, public: bytes):
        """Ensures a token's state is initialized."""
        if token not in self.assets:
            self.assets[token] = {}
        if public not in self.assets[token]:
            self.assets[token][public] = Decimal("0")

    def ensure_market_initialized(
        self, token_name: str, quote_token: str, zex_instance
    ):
        """Ensures a market is initialized."""
        if token_name == quote_token:
            logger.error("base token and quote token can not be the same")
            return None
        pair = f"{token_name}-{quote_token}"
        if pair not in self.markets:
            self.markets[pair] = Market(token_name, quote_token, zex_instance)
        return self.markets[pair]

    def to_protobuf(self, pb_state: zex_pb2.ZexState):
        """Serialize state manager to protobuf."""
        # Serialize chain states
        for chain, chain_state in self.chain_states.items():
            chain_state.to_protobuf(chain, pb_state)

        # Serialize user deposits
        for public, deposits in self.user_deposits.items():
            entry = pb_state.user_deposits.add()
            entry.public_key = public
            for deposit in deposits:
                pb_deposit = entry.deposits.add()
                pb_deposit.tx_hash = deposit.tx_hash
                pb_deposit.chain = deposit.chain
                pb_deposit.token_contract = deposit.token_contract
                pb_deposit.amount = str(deposit.amount)
                pb_deposit.decimal = deposit.decimal
                pb_deposit.time = deposit.time
                pb_deposit.user_id = deposit.user_id
                pb_deposit.vout = deposit.vout

        # Serialize assets (balances)
        for token, balances in self.assets.items():
            pb_balance = pb_state.balances[token]
            for public, amount in balances.items():
                entry = pb_balance.balances.add()
                entry.public_key = public
                entry.amount = str(amount)

        # Serialize markets
        for pair, market in self.markets.items():
            pb_market = pb_state.markets[pair]
            pb_market.base_token = market.base_token
            pb_market.quote_token = market.quote_token

            # Serialize order books
            for order in market.buy_orders:
                pb_order = pb_market.buy_orders.add()
                pb_order.price = str(-order[0])  # Negate price for buy orders
                pb_order.tx = order[1]
            for order in market.sell_orders:
                pb_order = pb_market.sell_orders.add()
                pb_order.price = str(order[0])
                pb_order.tx = order[1]

            # Serialize order book state
            for price, amount in market.bids_order_book.items():
                entry = pb_market.bids_order_book.add()
                entry.price = str(price)
                entry.amount = str(amount)
            for price, amount in market.asks_order_book.items():
                entry = pb_market.asks_order_book.add()
                entry.price = str(price)
                entry.amount = str(amount)

            pb_market.first_id = market.first_id
            pb_market.final_id = market.final_id
            pb_market.last_update_id = market.last_update_id

            # Serialize kline data
            buffer = BytesIO()
            market.kline_manager.kline.to_pickle(buffer)
            pb_market.kline = buffer.getvalue()

    @classmethod
    def from_protobuf(
        cls, pb_state: zex_pb2.ZexState, zex_instance: "Zex"
    ) -> "StateManager":
        """Deserialize state manager from protobuf."""
        state_manager = cls()

        # Deserialize chain states
        for chain in pb_state.deposits.keys():
            state_manager.chain_states[chain] = ChainState.from_protobuf(
                chain, pb_state
            )

        # Deserialize user deposits
        state_manager.user_deposits = {
            e.public_key: [
                Deposit(
                    tx_hash=pb_deposit.tx_hash,
                    chain=pb_deposit.chain,
                    token_contract=pb_deposit.token_contract,
                    amount=Decimal(pb_deposit.amount),
                    decimal=pb_deposit.decimal,
                    time=pb_deposit.time,
                    user_id=pb_deposit.user_id,
                    vout=pb_deposit.vout,
                )
                for pb_deposit in e.deposits
            ]
            for e in pb_state.user_deposits
        }

        # Deserialize assets (balances)
        state_manager.assets = {
            token: {e.public_key: Decimal(e.amount) for e in pb_balance.balances}
            for token, pb_balance in pb_state.balances.items()
        }

        for pair, pb_market in pb_state.markets.items():
            market = Market(pb_market.base_token, pb_market.quote_token, zex_instance)
            market.buy_orders = [
                (-Decimal(o.price), o.tx) for o in pb_market.buy_orders
            ]
            market.sell_orders = [
                (Decimal(o.price), o.tx) for o in pb_market.sell_orders
            ]

            market.bids_order_book = {
                Decimal(e.price): Decimal(e.amount) for e in pb_market.bids_order_book
            }
            market.asks_order_book = {
                Decimal(e.price): Decimal(e.amount) for e in pb_market.asks_order_book
            }

            market.first_id = pb_market.first_id
            market.final_id = pb_market.final_id
            market.last_update_id = pb_market.last_update_id
            market.kline_manager.kline = pd.read_pickle(BytesIO(pb_market.kline))
            state_manager.markets[pair] = market

        # Update chain balances from assets
        for token, balances in state_manager.assets.items():
            if ":" in token:  # Non-verified token
                chain, contract = token.split(":")
                if chain in state_manager.chain_states:
                    state_manager.chain_states[chain].balances[contract] = sum(
                        balances.values()
                    )
            else:  # Verified token
                for chain, token_info in settings.zex.verified_tokens.get(
                    token, {}
                ).items():
                    if chain in state_manager.chain_states:
                        state_manager.chain_states[chain].balances[
                            token_info.contract_address
                        ] = sum(balances.values())

        return state_manager


class Zex(metaclass=SingletonMeta):
    """Core exchange class handling deposits, withdrawals, and order matching."""

    def __init__(
        self,
        kline_callback: Callable[[str, pd.DataFrame], None],
        depth_callback: Callable[[str, dict], None],
        order_callback: Callable[..., None],
        deposit_callback: Callable[[UserPublic, Chain, str, Decimal], None],
        withdraw_callback: Callable[[UserPublic, Chain, str, Decimal], None],
        state_dest: str,
        light_node: bool = False,
        benchmark_mode=False,
    ):
        """Initialize the Zex exchange."""
        self.state_manager = StateManager()

        self._initialize_context()
        self._initialize_callbacks(
            kline_callback,
            depth_callback,
            order_callback,
            deposit_callback,
            withdraw_callback,
        )
        self._initialize_state(state_dest, light_node, benchmark_mode)
        self._initialize_test_mode_if_enabled()

    def _initialize_context(self):
        """Set up the Decimal context to trap floating-point operations."""
        c = getcontext()
        c.traps[FloatOperation] = True

    def _initialize_callbacks(
        self,
        kline_callback,
        depth_callback,
        order_callback,
        deposit_callback,
        withdraw_callback,
    ):
        """Initialize callback functions."""
        self.kline_callback = kline_callback
        self.depth_callback = depth_callback
        self.order_callback = order_callback
        self.deposit_callback = deposit_callback
        self.withdraw_callback = withdraw_callback

    def _initialize_state(self, state_dest, light_node, benchmark_mode):
        """Initialize the exchange state."""
        self.state_dest = state_dest
        self.light_node = light_node

        # save state every N transactions
        self.save_frequency = settings.zex.state_save_frequency

        self.benchmark_mode = benchmark_mode

        self.last_tx_index = 0
        self.saved_state_index = 0
        self.save_state_tx_index_threshold = self.save_frequency
        self.amounts: dict[UserPublic, Decimal] = {}
        self.trades: dict[UserPublic, deque] = {}
        self.orders: dict[UserPublic, dict[bytes, Literal[True]]] = {}
        self.public_to_id_lookup: dict[UserPublic, int] = {}
        self.id_to_public_lookup: dict[int, UserPublic] = {}

        self.nonces: dict[bytes, int] = {}
        self.pair_lookup: dict[str, tuple[str, str, str]] = {}

        self.last_user_id_lock = Lock()
        self.last_user_id = 0
        self.test_mode = not settings.zex.mainnet

    def _initialize_test_mode_if_enabled(self):
        """Initialize test mode if enabled."""
        if self.test_mode:
            self._initialize_test_mode()

    def _initialize_test_mode(self):
        """Initialize test mode with predefined data."""
        from secp256k1 import PrivateKey

        client_private = (
            "31a84594060e103f5a63eb742bd46cf5f5900d8406e2726dedfc61c7cf43eba0"
        )
        client_priv = PrivateKey(bytes(bytearray.fromhex(client_private)), raw=True)
        client_pub = client_priv.pubkey.serialize()
        self.register_pub(client_pub)

        private_seed = (
            "31a84594060e103f5a63eb742bd46cf5f5900d8406e2726dedfc61c7cf43ebac"
        )
        private_seed_int = int.from_bytes(
            bytearray.fromhex(private_seed), byteorder="big"
        )

        tokens = {
            "HOL": [
                ("0x325CCd77e71Ac296892ed5C63bA428700ec0f868", 6),
                ("0x219f1708400bE5b8cC47A56ed2f18536F5Da7EF4", 18),
                ("0x9d84f6e4D734c33C2B6e7a5211780499A71aEf6A", 8),
            ],
            "SEP": [
                ("0x325CCd77e71Ac296892ed5C63bA428700ec0f868", 6),
                ("0x219f1708400bE5b8cC47A56ed2f18536F5Da7EF4", 18),
                ("0x9d84f6e4D734c33C2B6e7a5211780499A71aEf6A", 8),
            ],
            "BST": [
                ("0x325CCd77e71Ac296892ed5C63bA428700ec0f868", 6),
                ("0x219f1708400bE5b8cC47A56ed2f18536F5Da7EF4", 18),
                ("0x9d84f6e4D734c33C2B6e7a5211780499A71aEf6A", 8),
            ],
        }

        for i in range(1):
            bot_private_key = (private_seed_int + i).to_bytes(32, "big")
            bot_priv = PrivateKey(bot_private_key, raw=True)
            bot_pub = bot_priv.pubkey.serialize()
            self.register_pub(bot_pub)

            for idx1, (chain, details) in enumerate(tokens.items()):
                for idx2, (contract_address, decimal) in enumerate(details):
                    tx = DepositTransaction(
                        version=1,
                        operation="d",
                        chain=chain,
                        deposits=[
                            Deposit(
                                tx_hash=f"0x0{idx1}{idx2}1",
                                chain=chain,
                                token_contract=contract_address,
                                amount=Decimal("1_000"),
                                decimal=decimal,
                                time=1,
                                user_id=1,
                                vout=0,
                            ),
                            Deposit(
                                tx_hash=f"0x0{idx1}{idx2}2",
                                chain=chain,
                                token_contract=contract_address,
                                amount=Decimal("5_000"),
                                decimal=decimal,
                                time=1,
                                user_id=2,
                                vout=0,
                            ),
                        ],
                    )

                    for deposit in tx.deposits:
                        if not self.validate_deposit(deposit):
                            continue

                        public = self.id_to_public_lookup[deposit.user_id]
                        self.process_deposit(deposit, public)

                        # Initialize related state if needed
                        if public not in self.trades:
                            self.trades[public] = deque()
                        if public not in self.orders:
                            self.orders[public] = {}
                        if public not in self.nonces:
                            self.nonces[public] = 0

                        if deposit.token_name != settings.zex.usdt_mainnet:
                            # Ensure market exists
                            self.state_manager.ensure_market_initialized(
                                deposit.token_name, settings.zex.usdt_mainnet, self
                            )

    def to_protobuf(self) -> zex_pb2.ZexState:
        state = zex_pb2.ZexState()
        state.last_tx_index = self.last_tx_index

        # Serialize state manager
        self.state_manager.to_protobuf(state)

        self._serialize_amounts(state)
        self._serialize_trades(state)
        self._serialize_orders(state)
        self._serialize_nonces(state)
        self._serialize_user_lookups(state)

        # Serialize user lookups
        for public, user_id in self.public_to_id_lookup.items():
            entry = state.public_to_id_lookup.add()
            entry.public_key = public
            entry.user_id = user_id
        state.id_to_public_lookup.update(self.id_to_public_lookup)

        return state

    def _serialize_amounts(self, state: zex_pb2.ZexState):
        """Serialize transaction amounts to protobuf."""
        for tx, amount in self.amounts.items():
            entry = state.amounts.add()
            entry.tx = tx
            entry.amount = str(amount)

    def _serialize_trades(self, state: zex_pb2.ZexState):
        """Serialize user trades to protobuf."""
        for public, trades in self.trades.items():
            entry = state.trades.add()
            entry.public_key = public
            for trade in trades:
                pb_trade = entry.trades.add()
                (
                    pb_trade.t,
                    pb_trade.amount,
                    pb_trade.pair,
                    pb_trade.order_type,
                    pb_trade.order,
                ) = trade[0], str(trade[1]), trade[2], trade[3], trade[4]

    def _serialize_orders(self, state: zex_pb2.ZexState):
        """Serialize user orders to protobuf."""
        for public, orders in self.orders.items():
            entry = state.orders.add()
            entry.public_key = public
            entry.orders.extend(orders.keys())

    def _serialize_nonces(self, state: zex_pb2.ZexState):
        """Serialize user nonces to protobuf."""
        for public, nonce in self.nonces.items():
            entry = state.nonces.add()
            entry.public_key = public
            entry.nonce = nonce

    def _serialize_user_lookups(self, state: zex_pb2.ZexState):
        """Serialize user ID lookups to protobuf."""
        for public, user_id in self.public_to_id_lookup.items():
            entry = state.public_to_id_lookup.add()
            entry.public_key = public
            entry.user_id = user_id
        state.id_to_public_lookup.update(self.id_to_public_lookup)

<<<<<<< HEAD
        for chain, details in self.contract_decimal_on_chain.items():
            state.contract_decimal_on_chain[chain].contract_decimal.update(details)

        for chain, balances in self.zex_balance_on_chain.items():
            state.zex_balance_on_chain[chain].balance.update(balances)

        return state

=======
>>>>>>> 89af5aab
    @classmethod
    def from_protobuf(
        cls,
        pb_state: zex_pb2.ZexState,
        kline_callback: Callable[[str, pd.DataFrame], None],
        depth_callback: Callable[[str, dict], None],
        order_callback: Callable,
        deposit_callback: Callable,
        withdraw_callback: Callable,
        state_dest: str,
        light_node: bool,
    ):
        zex = cls(
            kline_callback,
            depth_callback,
            order_callback,
            deposit_callback,
            withdraw_callback,
            state_dest,
            light_node,
        )
        zex.last_tx_index = pb_state.last_tx_index

        zex.state_manager = StateManager.from_protobuf(pb_state, zex)

        # Deserialize state components
        zex._deserialize_amounts(pb_state)
        zex._deserialize_trades(pb_state)
        zex._deserialize_orders(pb_state)
        zex._deserialize_nonces(pb_state)
        zex._deserialize_user_lookups(pb_state)

        # Deserialize user lookups
        zex.public_to_id_lookup = {
            entry.public_key: entry.user_id for entry in pb_state.public_to_id_lookup
        }
        zex.id_to_public_lookup = dict(pb_state.id_to_public_lookup)

        # Set last user ID
        zex.last_user_id = (
            max(zex.public_to_id_lookup.values()) if zex.public_to_id_lookup else 0
        )

        return zex

    def _deserialize_amounts(self, pb_state: zex_pb2.ZexState):
        """Deserialize transaction amounts from protobuf."""
        self.amounts = {e.tx: Decimal(e.amount) for e in pb_state.amounts}

    def _deserialize_trades(self, pb_state: zex_pb2.ZexState):
        """Deserialize user trades from protobuf."""
        self.trades = {
            e.public_key: deque(
                (
                    trade.t,
                    Decimal(trade.amount),
                    trade.pair,
                    trade.order_type,
                    trade.order,
                )
                for trade in e.trades
            )
            for e in pb_state.trades
        }

    def _deserialize_orders(self, pb_state: zex_pb2.ZexState):
        """Deserialize user orders from protobuf."""
        self.orders = {
            e.public_key: {order: True for order in e.orders} for e in pb_state.orders
        }

    def _deserialize_nonces(self, pb_state: zex_pb2.ZexState):
        """Deserialize user nonces from protobuf."""
        self.nonces = {e.public_key: e.nonce for e in pb_state.nonces}

    def _deserialize_user_lookups(self, pb_state: zex_pb2.ZexState):
        """Deserialize user ID lookups from protobuf."""
        self.public_to_id_lookup = {
            entry.public_key: entry.user_id for entry in pb_state.public_to_id_lookup
        }
        self.id_to_public_lookup = dict(pb_state.id_to_public_lookup)

    def save_state(self):
        state = self.to_protobuf()
        with open(self.state_dest, "wb") as f:
            f.write(state.SerializeToString())

    @classmethod
    def load_state(
        cls,
        data: IO[bytes],
        kline_callback: Callable[[str, pd.DataFrame], None],
        depth_callback: Callable[[str, dict], None],
        order_callback: Callable,
        deposit_callback: Callable,
        withdraw_callback: Callable,
        state_dest: str,
        light_node: bool,
    ):
        pb_state = zex_pb2.ZexState()
        pb_state.ParseFromString(data.read())
        return cls.from_protobuf(
            pb_state,
            kline_callback,
            depth_callback,
            order_callback,
            deposit_callback,
            withdraw_callback,
            state_dest,
            light_node,
        )

    def process(self, txs: list[bytes], last_tx_index):
        modified_pairs: set[str] = set()
        for tx in txs:
            if not tx:
                continue
            v, name = tx[0:2]
            if v != 1:
                logger.error("invalid version", version=v)
                continue

            if name == DEPOSIT or name == BTC_DEPOSIT:
                tx = DepositTransaction.from_tx(tx)
                self.deposit(tx)
            elif name == WITHDRAW:
                tx = WithdrawTransaction.from_tx(tx)
                self.withdraw(tx)
            elif name in (BUY, SELL):
                base_token, quote_token, pair = self._get_tx_pair(tx)

                market = self.state_manager.ensure_market_initialized(
                    base_token, quote_token, self
                )
                t = int(unix_time())
                # fast route check for instant match
                logger.debug(
                    "executing tx base: {base_token}, quote: {quote_token}",
                    base_token=base_token,
                    quote_token=quote_token,
                )

                _, _, _, nonce, public = _parse_transaction(tx)
                if not self.validate_nonce(public, nonce):
                    continue

                if market.match_instantly(tx, t):
                    modified_pairs.add(pair)
                    continue
                ok = market.place(tx)
                if not ok:
                    continue

                modified_pairs.add(pair)

            elif name == CANCEL:
                base_token, quote_token, pair = self._get_tx_pair(tx[1:])
                success = self.state_manager.markets[pair].cancel(tx)
                if success:
                    modified_pairs.add(pair)
            elif name == REGISTER:
                self.register_pub(public=tx[2:35])
            else:
                raise ValueError(f"invalid transaction name {name}")
        for pair in modified_pairs:
            if self.benchmark_mode:
                break
            asyncio.create_task(self.kline_callback(pair, self.get_kline(pair)))
            asyncio.create_task(
                self.depth_callback(pair, self.get_order_book_update(pair))
            )
        self.last_tx_index = last_tx_index

        if self.saved_state_index + self.save_frequency < self.last_tx_index:
            self.saved_state_index = self.last_tx_index
            self.save_state()

    def validate_deposit(self, deposit: Deposit) -> bool:
        """Validates a deposit transaction."""
        if deposit.user_id < 1:
            logger.critical(
                f"invalid user id: {deposit.user_id}, tx_hash: {deposit.tx_hash}, "
                f"vout: {deposit.vout}, token_contract: {deposit.token_contract}, "
                f"amount: {deposit.amount}, decimal: {deposit.decimal}"
            )
            return False

        chain_state = self.state_manager.ensure_chain_initialized(deposit.chain)
        if (deposit.tx_hash, deposit.vout) in chain_state.deposits:
            logger.error(
                f"chain: {deposit.chain}, tx_hash: {deposit.tx_hash}, "
                f"vout: {deposit.vout} has already been deposited"
            )
            return False

        return True

    def process_deposit(self, deposit: Deposit, public: bytes):
        """Processes a validated deposit."""
        chain_state = self.state_manager.ensure_chain_initialized(deposit.chain)

        # Update contract decimals
        if deposit.token_contract not in chain_state.contract_decimals:
            chain_state.contract_decimals[deposit.token_contract] = deposit.decimal
        elif chain_state.contract_decimals[deposit.token_contract] != deposit.decimal:
            logger.warning(
                f"decimal for contract {deposit.token_contract} changed from "
                f"{chain_state.contract_decimals[deposit.token_contract]} to {deposit.decimal}"
            )
            chain_state.contract_decimals[deposit.token_contract] = deposit.decimal

        self.state_manager.ensure_token_initialized(deposit.token_name, public)
        if deposit.token_contract not in chain_state.balances:
            chain_state.balances[deposit.token_contract] = Decimal("0")

        # Record deposit
        chain_state.deposits.add((deposit.tx_hash, deposit.vout))
        if public not in self.state_manager.user_deposits:
            self.state_manager.user_deposits[public] = []
        self.state_manager.user_deposits[public].append(deposit)

        # Update balances
        self.state_manager.assets[deposit.token_name][public] += deposit.amount
        chain_state.balances[deposit.token_contract] += deposit.amount

        logger.info(
            f"deposit on chain: {deposit.chain}, token: {deposit.token_name}, "
            f"amount: {deposit.amount} for user: {public}, tx_hash: {deposit.tx_hash}, "
            f"new balance: {self.state_manager.assets[deposit.token_name][public]}"
        )

    # Modified Zex class methods to use the new managers
    def deposit(self, tx: DepositTransaction):
        """Process a deposit transaction."""

        for deposit in tx.deposits:
            if not self.validate_deposit(deposit):
                continue

            public = self.id_to_public_lookup[deposit.user_id]
            self.process_deposit(deposit, public)

            # Initialize related state if needed
            if public not in self.trades:
                self.trades[public] = deque()
            if public not in self.orders:
                self.orders[public] = {}
            if public not in self.nonces:
                self.nonces[public] = 0

            # Ensure market exists
            self.state_manager.ensure_market_initialized(
                deposit.token_name, settings.zex.usdt_mainnet, self
            )

            asyncio.create_task(
                self.deposit_callback(
                    public.hex(), deposit.chain, deposit.token_name, deposit.amount
                )
            )

    def is_withdrawable(self, chain, token_name, contract_address, withdraw_amount):
        if token_name not in settings.zex.verified_tokens:
            return True
        if chain not in settings.zex.verified_tokens[token_name]:
            return True

        if chain not in self.state_manager.chain_states:
            logger.error(f"chain={chain} not found")
            return False
        if contract_address not in self.state_manager.chain_states[chain].balances:
            logger.error(
                f"chain={chain}, token={token_name}, contract address={contract_address} not found"
            )
            return False
        balance = self.state_manager.chain_states[chain].balances[contract_address]
        details = settings.zex.verified_tokens[token_name]
        limit = details[chain].balance_withdraw_limit
        return withdraw_amount <= balance or balance > limit

    def validate_withdraw(
        self, tx: WithdrawTransaction
    ) -> tuple[bool, str | None, str | None]:
        """Validates a withdrawal transaction."""
        if tx.amount <= 0:
            logger.debug(f"invalid amount: {tx.amount}")
            return False, None, None

        chain_state = self.state_manager.chain_states.get(tx.chain)
        if not chain_state:
            logger.debug("chain not found")
            return False, None, None

        if chain_state.user_withdraw_nonces.get(tx.public, 0) != tx.nonce:
            logger.debug(
                f"invalid nonce: {chain_state.user_withdraw_nonces.get(tx.public, 0)} != {tx.nonce}"
            )
            return False, None, None

        # Validate token and get contract address
        token_info = settings.zex.verified_tokens.get(tx.token_name)
        if token_info:
            if tx.chain in token_info:
                token = tx.token_name
                token_contract = token_info[tx.chain].contract_address
            else:
                logger.debug(
                    f"invalid chain: {tx.chain} for withdraw of verified token: {tx.token_name}"
                )
                return False, None, None
        else:
            token = tx.token_name
            try:
                _, token_contract = tx.token_name.split(":")
                token_contract = to_checksum_address(token_contract)
            except Exception as e:
                logger.debug(f"invalid token contract address: {e}")
                return False, None, None

        return True, token, token_contract

    def check_balances(
        self, tx: WithdrawTransaction, token: str, token_contract: str
    ) -> bool:
        """Checks if balances are sufficient for withdrawal."""
        chain_state = self.state_manager.chain_states[tx.chain]

        # Check user balance
        balance = self.state_manager.assets[token].get(tx.public, Decimal("0"))
        if balance < tx.amount:
            logger.debug("balance not enough")
            return False

        # Check vault balance
        if token_contract not in chain_state.balances:
            logger.debug("token contract address not found")
            return False
        vault_balance = chain_state.balances[token_contract]
        if vault_balance < tx.amount:
            logger.error(
                f"vault balance: {vault_balance}, withdraw amount: {tx.amount}, "
                f"user balance before deduction: {balance}, vault does not have enough balance"
            )
            return False

        return True

    def process_withdraw(
        self, tx: WithdrawTransaction, token: str, token_contract: str
    ):
        """Processes a validated withdrawal."""
        chain_state = self.state_manager.chain_states[tx.chain]

        # Update balances
        self.state_manager.assets[token][tx.public] -= tx.amount
        chain_state.balances[token_contract] -= tx.amount

        # Update withdrawal records
        if tx.public not in chain_state.user_withdraws:
            chain_state.user_withdraws[tx.public] = []
        chain_state.user_withdraws[tx.public].append(tx)

        # Update nonces
        chain_state.withdraw_nonce += 1
        if tx.public not in chain_state.user_withdraw_nonces:
            chain_state.user_withdraw_nonces[tx.public] = 0
        chain_state.user_withdraw_nonces[tx.public] += 1

        chain_state.withdraws.append(tx)

        logger.info(
            f"withdraw on chain: {tx.chain}, token: {tx.token_name}, "
            f"amount: {tx.amount} for user: {tx.public}, "
            f"new balance: {self.state_manager.assets[tx.token_name][tx.public]}"
        )

    def withdraw(self, tx: WithdrawTransaction):
        """Process a withdrawal transaction."""
        # Validate withdrawal
        valid, token, token_contract = self.validate_withdraw(tx)
        if not valid:
            return

        # Check balances
        if not self.check_balances(tx, token, token_contract):
            return

        # Check if withdrawal is allowed
        if not self.is_withdrawable(tx.chain, token, token_contract, tx.amount):
            logger.debug(
                f"withdraw of token: {token}, contract: {token_contract} is disabled"
            )
            return

        # Process withdrawal
        self.process_withdraw(tx, token, token_contract)

        asyncio.create_task(
            self.withdraw_callback(tx.public.hex(), tx.chain, tx.token_name, tx.amount)
        )

    def validate_nonce(self, public: bytes, nonce: int) -> bool:
        if self.nonces[public] != nonce:
            logger.debug(
                "Invalid nonce: expected {expected_nonce}, got {nonce}",
                expected_nonce=self.nonces[public],
                nonce=nonce,
            )
            return False
        self.nonces[public] += 1
        return True

    def get_order_book_update(self, pair: str):
        order_book_update = self.state_manager.markets[pair].get_order_book_update()
        now = int(unix_time() * 1000)
        return {
            "e": "depthUpdate",  # Event type
            "E": now,  # Event time
            "T": now,  # Transaction time
            "s": pair,
            "U": order_book_update["U"],
            "u": order_book_update["u"],
            "pu": order_book_update["pu"],
            "b": [
                [float(p), float(q)] for p, q in order_book_update["bids"].items()
            ],  # Bids to be updated
            "a": [
                [float(p), float(q)] for p, q in order_book_update["asks"].items()
            ],  # Asks to be updated
        }

    def get_order_book(self, pair: str, limit: int):
        if pair not in self.state_manager.markets:
            now = int(unix_time() * 1000)
            return {
                "lastUpdateId": 0,
                "E": now,  # Message output time
                "T": now,  # Transaction time
                "bids": [],
                "asks": [],
            }
        with self.state_manager.markets[pair].order_book_lock:
            order_book = {
                "bids": deepcopy(self.state_manager.markets[pair].bids_order_book),
                "asks": deepcopy(self.state_manager.markets[pair].asks_order_book),
            }
        last_update_id = self.state_manager.markets[pair].last_update_id
        now = int(unix_time() * 1000)
        return {
            "lastUpdateId": last_update_id,
            "E": now,  # Message output time
            "T": now,  # Transaction time
            "bids": [
                [p, q]
                for p, q in sorted(
                    order_book["bids"].items(), key=lambda x: x[0], reverse=True
                )[:limit]
            ],
            "asks": [
                [p, q]
                for p, q in sorted(order_book["asks"].items(), key=lambda x: x[0])[
                    :limit
                ]
            ],
        }

    def get_kline(self, pair: str) -> pd.DataFrame:
        if pair not in self.state_manager.markets:
            kline = pd.DataFrame(
                columns=[
                    "OpenTime",
                    "CloseTime",
                    "Open",
                    "High",
                    "Low",
                    "Close",
                    "Volume",
                    "NumberOfTrades",
                ],
            ).set_index("OpenTime")
            return kline
        return self.state_manager.markets[pair].kline_manager.kline

    def _get_tx_pair(self, tx: bytes):
        base_token, quote_token = self._extract_base_and_quote_token(tx)
        pair = f"{base_token}-{quote_token}"
        return base_token, quote_token, pair

    def _extract_base_and_quote_token(self, tx):
        base_token_len, quote_token_len = struct.unpack(">xx B B", tx[:4])

        order_format = f">{base_token_len}s {quote_token_len}s"
        order_format_size = struct.calcsize(order_format)
        base_token, quote_token = struct.unpack(
            order_format, tx[4 : 4 + order_format_size]
        )
        base_token = base_token.decode("ascii")
        quote_token = quote_token.decode("ascii")
        return base_token, quote_token

    def register_pub(self, public: bytes):
        if public not in self.public_to_id_lookup:
            with self.last_user_id_lock:
                self.last_user_id += 1
                self.public_to_id_lookup[public] = self.last_user_id
                self.id_to_public_lookup[self.last_user_id] = public

        if public not in self.trades:
            self.trades[public] = deque()
        if public not in self.orders:
            self.orders[public] = {}
        if public not in self.nonces:
            self.nonces[public] = 0

        logger.info(
            "user registered with public: {public}, user id: {user_id}",
            public=public.hex(),
            user_id=self.public_to_id_lookup[public],
        )


def _parse_transaction(tx: bytes) -> tuple[int, Decimal, Decimal, int, bytes]:
    operation, base_token_len, quote_token_len = struct.unpack(">x B B B", tx[:4])

    order_format = f">{base_token_len}s {quote_token_len}s d d I I 33s"
    order_format_size = struct.calcsize(order_format)
    base_token, quote_token, amount, price, t, nonce, public = struct.unpack(
        order_format, tx[4 : 4 + order_format_size]
    )
    base_token = base_token.decode("ascii")
    quote_token = quote_token.decode("ascii")

    return operation, Decimal(str(amount)), Decimal(str(price)), nonce, public


class Market:
    def __init__(self, base_token: str, quote_token: str, zex: Zex):
        self.base_token = base_token
        self.quote_token = quote_token
        self.pair = f"{base_token}-{quote_token}"
        self.zex = zex

        self.buy_orders: list[tuple[Decimal, bytes]] = []
        self.sell_orders: list[tuple[Decimal, bytes]] = []
        self.order_book_lock = Lock()
        self.bids_order_book: dict[Decimal, Decimal] = {}
        self.asks_order_book: dict[Decimal, Decimal] = {}
        self._order_book_updates = {"bids": {}, "asks": {}}
        self.first_id = 0
        self.final_id = 0
        self.last_update_id = 0

        self.kline_manager = KlineManager(self.pair)

        self.base_token_balances = zex.state_manager.assets[base_token]
        self.quote_token_balances = zex.state_manager.assets[quote_token]

    def get_order_book_update(self):
        with self.order_book_lock:
            data = {
                "bids": self._order_book_updates["bids"],
                "asks": self._order_book_updates["asks"],
                "U": self.first_id,
                "u": self.final_id,
                "pu": self.last_update_id,
            }
            self._order_book_updates = {"bids": {}, "asks": {}}
            self.first_id = self.final_id + 1
            self.last_update_id = self.final_id
        return data

    def match_instantly(self, tx: bytes, t: int) -> bool:
        operation, amount, price, nonce, public = _parse_transaction(tx)
        if price <= 0 or amount <= 0:
            return False

        if operation == BUY:
            if not self.sell_orders:
                return False
            best_sell_price = self.sell_orders[0][0]
            if price >= best_sell_price:
                return self._execute_instant_buy(public, nonce, amount, price, tx, t)
        elif operation == SELL:
            if not self.buy_orders:
                return False
            # Negate because buy prices are stored negatively
            best_buy_price = -self.buy_orders[0][0]
            if price <= best_buy_price:
                return self._execute_instant_sell(public, nonce, amount, price, tx, t)
        else:
            raise ValueError(f"Unsupported transaction type: {operation}")

        return False

    def _execute_instant_buy(
        self,
        public: bytes,
        nonce: int,
        amount: Decimal,
        price: Decimal,
        tx: bytes,
        t: int,
    ) -> bool:
        initial_amount = amount
        required = amount * price
        balance = self.quote_token_balances.get(public, 0)
        if balance < required:
            logger.debug(
                "Insufficient balance, current balance: {current_balance}, "
                "side: buy, base token: {base_token}, quote token: {quote_token}",
                current_balance=balance,
                base_token=self.base_token,
                quote_token=self.quote_token,
            )
            return False

        # Execute the trade
        while amount > 0 and self.sell_orders and self.sell_orders[0][0] <= price:
            sell_price, sell_order = self.sell_orders[0]
            trade_amount = min(amount, self.zex.amounts[sell_order])
            self._record_trade(tx, sell_order, trade_amount, sell_price, t)

            sell_public = sell_order[-97:-64]
            self._update_sell_order(sell_order, trade_amount, sell_price, sell_public)
            self._update_balances(public, sell_public, trade_amount, sell_price)
            self.quote_token_balances[public] -= trade_amount * sell_price
            amount -= trade_amount

        if amount > 0:
            # Add remaining amount to buy orders
            self._add_remaining_amount_to_orders("bids", public, amount, price, tx)

            # TODO: send partial fill message for taker order
            asyncio.create_task(
                self.zex.order_callback(
                    public=public.hex(),
                    nonce=nonce,
                    symbol=self.pair,
                    side="buy",
                    amount=initial_amount,
                    price=price,
                    execution_type=ExecutionType.TRADE,
                    order_status="PARTIALLY_FILLED",
                    last_filled=initial_amount - amount,
                    cumulative_filled=initial_amount - amount,
                    last_executed_price=sell_price,
                    transaction_time=int(time.time() * 1000),
                    is_on_orderbook=True,
                    is_maker=False,
                    cumulative_quote_asset_quantity=Decimal(0),  # TODO
                    last_quote_asset_quantity=Decimal(0),  # TODO
                    quote_order_quantity=Decimal(0),  # TODO
                )
            )

        else:
            # TODO: send completed message for taker order
            asyncio.create_task(
                self.zex.order_callback(
                    public=public.hex(),
                    nonce=nonce,
                    symbol=self.pair,
                    side="buy",
                    amount=initial_amount,
                    price=price,
                    execution_type=ExecutionType.TRADE,
                    order_status="COMPLETED",
                    last_filled=initial_amount,
                    cumulative_filled=initial_amount,
                    last_executed_price=sell_price,
                    transaction_time=int(time.time() * 1000),
                    is_on_orderbook=False,
                    is_maker=False,
                    cumulative_quote_asset_quantity=Decimal(0),  # TODO
                    last_quote_asset_quantity=Decimal(0),  # TODO
                    quote_order_quantity=Decimal(0),  # TODO
                )
            )

        return True

    def _execute_instant_sell(
        self,
        public: bytes,
        nonce: int,
        amount: Decimal,
        price: Decimal,
        tx: bytes,
        t: int,
    ) -> bool:
        initial_amount = amount
        balance = self.base_token_balances.get(public, 0)
        if balance < amount:
            logger.debug(
                "Insufficient balance, current balance: {current_balance}, "
                "side: sell, base token: {base_token}, quote token: {quote_token}",
                current_balance=balance,
                base_token=self.base_token,
                quote_token=self.quote_token,
            )
            return False
        # Execute the trade
        while amount > 0 and self.buy_orders and -self.buy_orders[0][0] >= price:
            buy_price, buy_order = self.buy_orders[0]
            buy_price = -buy_price  # Negate because buy prices are stored negatively
            trade_amount = min(amount, self.zex.amounts[buy_order])
            self._record_trade(buy_order, tx, trade_amount, buy_price, t)

            buy_public = buy_order[-97:-64]
            self._update_buy_order(buy_order, trade_amount, buy_price, buy_public)
            self._update_balances(buy_public, public, trade_amount, buy_price)
            self.base_token_balances[public] -= trade_amount

            amount -= trade_amount

        if amount > 0:
            # Add remaining amount to sell orders
            self._add_remaining_amount_to_orders("asks", public, amount, price, tx)

            asyncio.create_task(
                self.zex.order_callback(
                    public=public.hex(),
                    nonce=nonce,
                    symbol=self.pair,
                    side="sell",
                    amount=initial_amount,
                    price=price,
                    execution_type=ExecutionType.TRADE,
                    order_status="PARTIALLY_FILLED",
                    last_filled=initial_amount - amount,
                    cumulative_filled=initial_amount - amount,
                    last_executed_price=buy_price,
                    transaction_time=int(time.time() * 1000),
                    is_on_orderbook=True,
                    is_maker=False,
                    cumulative_quote_asset_quantity=Decimal(0),  # TODO
                    last_quote_asset_quantity=Decimal(0),  # TODO
                    quote_order_quantity=Decimal(0),  # TODO
                )
            )

        else:
            asyncio.create_task(
                self.zex.order_callback(
                    public=public.hex(),
                    nonce=nonce,
                    symbol=self.pair,
                    side="sell",
                    amount=initial_amount,
                    price=price,
                    execution_type=ExecutionType.TRADE,
                    order_status="FILLED",
                    last_filled=initial_amount,
                    cumulative_filled=initial_amount,
                    last_executed_price=buy_price,
                    transaction_time=int(time.time() * 1000),
                    is_on_orderbook=True,
                    is_maker=False,
                    cumulative_quote_asset_quantity=Decimal(0),  # TODO
                    last_quote_asset_quantity=Decimal(0),  # TODO
                    quote_order_quantity=Decimal(0),  # TODO
                )
            )
        return True

    def _add_remaining_amount_to_buy_orders(self, public, amount, price, tx):
        heapq.heappush(self.buy_orders, (-price, tx))
        self.zex.amounts[tx] = amount
        self.zex.orders[public][tx] = True
        with self.order_book_lock:
            if price in self.bids_order_book:
                self.bids_order_book[price] += amount
            else:
                self.bids_order_book[price] = amount
            self._order_book_updates["bids"][price] = self.bids_order_book[price]
        self.quote_token_balances[public] -= amount * price

    def _add_remaining_amount_to_sell_orders(self, public, amount, price, tx):
        heapq.heappush(self.sell_orders, (price, tx))
        self.zex.amounts[tx] = amount
        self.zex.orders[public][tx] = True
        with self.order_book_lock:
            if price in self.asks_order_book:
                self.asks_order_book[price] += amount
            else:
                self.asks_order_book[price] = amount
            self._order_book_updates["asks"][price] = self.asks_order_book[price]
        self.base_token_balances[public] -= amount

    def _add_remaining_amount_to_orders(
        self, order_book_side: Literal["bids", "asks"], public, amount, price, tx
    ):
        match order_book_side:
            case "bids":
                self._add_remaining_amount_to_buy_orders(public, amount, price, tx)
            case "asks":
                self._add_remaining_amount_to_sell_orders(public, amount, price, tx)

    def _record_trade(
        self,
        buy_order: bytes,
        sell_order: bytes,
        trade_amount: Decimal,
        price: Decimal,
        t: int,
    ):
        buy_public = buy_order[-97:-64]
        sell_public = sell_order[-97:-64]

        for public, order_type in [(buy_public, BUY), (sell_public, SELL)]:
            trade = (
                t,
                trade_amount,
                self.pair,
                order_type,
                buy_order if order_type == BUY else sell_order,
            )
            self.zex.trades[public].append(trade)
            self._prune_old_trades(public, t)

        if not self.zex.benchmark_mode and not self.zex.light_node:
            self.kline_manager.update_kline(float(price), float(trade_amount))

        self.final_id += 1

    def place(self, tx: bytes) -> bool:
        operation, amount, price, nonce, public = _parse_transaction(tx)
        if price <= 0 or amount <= 0:
            asyncio.create_task(
                self.zex.order_callback(
                    public=public.hex(),
                    nonce=nonce,
                    symbol=self.pair,
                    side="buy" if operation == BUY else "sell",
                    amount=amount,
                    price=price,
                    execution_type=ExecutionType.REJECTED,
                    order_status="REJECTED",
                    last_filled=Decimal("0"),
                    cumulative_filled=Decimal("0"),
                    last_executed_price=Decimal("0"),
                    transaction_time=int(time.time() * 1000),
                    is_on_orderbook=False,
                    is_maker=True,
                    cumulative_quote_asset_quantity=Decimal(0),  # TODO
                    last_quote_asset_quantity=Decimal(0),  # TODO
                    quote_order_quantity=Decimal(0),  # TODO
                    reject_reason="invalid price or amount",
                )
            )
            return False

        if operation == BUY:
            side = "buy"
            order_book_update_key = "bids"
            order_book = self.bids_order_book
            orders_heap = self.buy_orders
            heap_item = (-price, tx)

            balances_dict = self.quote_token_balances
            balance = Decimal(str(balances_dict.get(public, 0)))

            required = amount * price
        elif operation == SELL:
            side = "sell"
            order_book_update_key = "asks"
            order_book = self.asks_order_book
            orders_heap = self.sell_orders
            heap_item = (price, tx)

            balances_dict = self.base_token_balances
            balance = Decimal(str(balances_dict.get(public, 0)))

            required = amount
        else:
            raise ValueError(f"Unsupported transaction type: {operation}")

        if balance < required:
            logger.debug(
                "Insufficient balance, current balance: {current_balance}, "
                "side: {side}, base token: {base_token}, quote token: {quote_token}",
                current_balance=float(balance),
                side=side,
                base_token=self.base_token,
                quote_token=self.quote_token,
            )

            asyncio.create_task(
                self.zex.order_callback(
                    public=public.hex(),
                    nonce=nonce,
                    symbol=self.pair,
                    side="buy" if operation == BUY else "sell",
                    amount=amount,
                    price=price,
                    execution_type=ExecutionType.REJECTED,
                    order_status="REJECTED",
                    last_filled=Decimal("0"),
                    cumulative_filled=Decimal("0"),
                    last_executed_price=Decimal("0"),
                    transaction_time=int(time.time() * 1000),
                    is_on_orderbook=False,
                    is_maker=True,
                    cumulative_quote_asset_quantity=Decimal(0),  # TODO
                    last_quote_asset_quantity=Decimal(0),  # TODO
                    quote_order_quantity=Decimal(0),  # TODO
                    reject_reason="insufficient balance",
                )
            )
            return False

        heapq.heappush(orders_heap, heap_item)
        with self.order_book_lock:
            if price in order_book:
                order_book[price] += amount
            else:
                order_book[price] = amount
            self._order_book_updates[order_book_update_key][price] = order_book[price]

        balances_dict[public] = balance - required

        self.final_id += 1
        self.zex.amounts[tx] = amount
        self.zex.orders[public][tx] = True

        asyncio.create_task(
            self.zex.order_callback(
                public=public.hex(),
                nonce=nonce,
                symbol=self.pair,
                side=side,
                amount=amount,
                price=price,
                execution_type=ExecutionType.NEW,
                order_status="NEW",
                last_filled=Decimal("0"),
                cumulative_filled=Decimal("0"),
                last_executed_price=Decimal("0"),
                transaction_time=int(time.time() * 1000),
                is_on_orderbook=True,
                is_maker=True,
                cumulative_quote_asset_quantity=Decimal(0),  # TODO
                last_quote_asset_quantity=Decimal(0),  # TODO
                quote_order_quantity=Decimal(0),  # TODO
            )
        )
        return True

    def cancel(self, tx: bytes) -> bool:
        public = tx[-97:-64]
        order_slice = tx[2:-97]
        for order in self.zex.orders[public]:
            if order_slice not in order:
                continue
            operation, amount, price, nonce, public = _parse_transaction(order)
            amount = self.zex.amounts.pop(order)
            del self.zex.orders[public][order]
            if operation == BUY:
                self.quote_token_balances[public] += amount * price
                self.buy_orders.remove((-price, order))
                heapq.heapify(self.buy_orders)
                with self.order_book_lock:
                    if amount >= self.bids_order_book[price]:
                        del self.bids_order_book[price]
                        self._order_book_updates["bids"][price] = 0
                    else:
                        self.bids_order_book[price] -= amount
                        self._order_book_updates["bids"][price] = self.bids_order_book[
                            price
                        ]

            else:
                self.base_token_balances[public] += amount
                self.sell_orders.remove((price, order))
                heapq.heapify(self.sell_orders)
                with self.order_book_lock:
                    if amount >= self.asks_order_book[price]:
                        del self.asks_order_book[price]
                        self._order_book_updates["asks"][price] = 0
                    else:
                        self.asks_order_book[price] -= amount
                        self._order_book_updates["asks"][price] = self.asks_order_book[
                            price
                        ]
            self.final_id += 1
            asyncio.create_task(
                self.zex.order_callback(
                    public.hex(),
                    nonce,
                    self.pair,
                    "buy" if operation == BUY else "sell",
                    amount,
                    price,
                    ExecutionType.CANCELED,
                    "CANCELED",
                    last_filled=Decimal("0"),
                    cumulative_filled=Decimal("0"),
                    last_executed_price=Decimal("0"),
                    transaction_time=int(time.time() * 1000),
                    is_on_orderbook=False,
                    is_maker=True,
                    cumulative_quote_asset_quantity=Decimal(0),  # TODO
                    last_quote_asset_quantity=Decimal(0),  # TODO
                    quote_order_quantity=Decimal(0),  # TODO
                )
            )
            return True
        else:
            return False

    def _update_buy_order(
        self,
        buy_order: bytes,
        trade_amount: Decimal,
        buy_price: Decimal,
        buy_public: bytes,
    ):
        _, amount, _, nonce, _ = _parse_transaction(buy_order)
        with self.order_book_lock:
            if self.zex.amounts[buy_order] > trade_amount:
                self.bids_order_book[buy_price] -= trade_amount
                self._order_book_updates["bids"][buy_price] = self.bids_order_book[
                    buy_price
                ]
                self.zex.amounts[buy_order] -= trade_amount
                self.final_id += 1

                asyncio.create_task(
                    self.zex.order_callback(
                        public=buy_public.hex(),
                        nonce=nonce,
                        symbol=self.pair,
                        side="buy",
                        amount=trade_amount,
                        price=buy_price,
                        execution_type=ExecutionType.TRADE,
                        order_status="PARTIALLY_FILLED",
                        last_filled=trade_amount,
                        cumulative_filled=amount - self.zex.amounts[buy_order],
                        last_executed_price=buy_price,
                        transaction_time=int(time.time() * 1000),
                        is_on_orderbook=True,
                        is_maker=True,
                        cumulative_quote_asset_quantity=Decimal(0),  # TODO
                        last_quote_asset_quantity=Decimal(0),  # TODO
                        quote_order_quantity=Decimal(0),  # TODO
                    )
                )
            else:
                heapq.heappop(self.buy_orders)
                self._remove_from_order_book("bids", buy_price, trade_amount)
                del self.zex.amounts[buy_order]
                del self.zex.orders[buy_public][buy_order]
                self.final_id += 1
                asyncio.create_task(
                    self.zex.order_callback(
                        public=buy_public.hex(),
                        nonce=nonce,
                        symbol=self.pair,
                        side="buy",
                        amount=trade_amount,
                        price=buy_price,
                        execution_type=ExecutionType.TRADE,
                        order_status="FILLED",
                        last_filled=trade_amount,
                        cumulative_filled=amount,
                        last_executed_price=buy_price,
                        transaction_time=int(time.time() * 1000),
                        is_on_orderbook=False,
                        is_maker=True,
                        cumulative_quote_asset_quantity=Decimal(0),  # TODO
                        last_quote_asset_quantity=Decimal(0),  # TODO
                        quote_order_quantity=Decimal(0),  # TODO
                    )
                )

    def _update_sell_order(
        self,
        sell_order: bytes,
        trade_amount: Decimal,
        sell_price: Decimal,
        sell_public: bytes,
    ):
        _, amount, _, nonce, _ = _parse_transaction(sell_order)
        with self.order_book_lock:
            if self.zex.amounts[sell_order] > trade_amount:
                self.asks_order_book[sell_price] -= trade_amount
                self._order_book_updates["asks"][sell_price] = self.asks_order_book[
                    sell_price
                ]
                self.zex.amounts[sell_order] -= trade_amount
                self.final_id += 1

                asyncio.create_task(
                    self.zex.order_callback(
                        public=sell_public.hex(),
                        nonce=nonce,
                        symbol=self.pair,
                        side="sell",
                        amount=trade_amount,
                        price=sell_price,
                        execution_type=ExecutionType.TRADE,
                        order_status="PARTIALLY_FILLED",
                        last_filled=trade_amount,
                        cumulative_filled=amount - self.zex.amounts[sell_order],
                        last_executed_price=sell_price,
                        transaction_time=int(time.time() * 1000),
                        is_on_orderbook=True,
                        is_maker=True,
                        cumulative_quote_asset_quantity=Decimal(0),  # TODO
                        last_quote_asset_quantity=Decimal(0),  # TODO
                        quote_order_quantity=Decimal(0),  # TODO
                    )
                )
            else:
                heapq.heappop(self.sell_orders)
                self._remove_from_order_book("asks", sell_price, trade_amount)
                del self.zex.amounts[sell_order]
                del self.zex.orders[sell_public][sell_order]
                self.final_id += 1

                # TODO: fill market maker order completely
                asyncio.create_task(
                    self.zex.order_callback(
                        public=sell_public.hex(),
                        nonce=nonce,
                        symbol=self.pair,
                        side="sell",
                        amount=trade_amount,
                        price=sell_price,
                        execution_type=ExecutionType.TRADE,
                        order_status="FILLED",
                        last_filled=trade_amount,
                        cumulative_filled=amount,
                        last_executed_price=sell_price,
                        transaction_time=int(time.time() * 1000),
                        is_on_orderbook=False,
                        is_maker=True,
                        cumulative_quote_asset_quantity=Decimal(0),  # TODO
                        last_quote_asset_quantity=Decimal(0),  # TODO
                        quote_order_quantity=Decimal(0),  # TODO
                    )
                )

    def _remove_from_order_book(self, book_type: str, price: Decimal, amount: Decimal):
        order_book = (
            self.bids_order_book if book_type == "bids" else self.asks_order_book
        )
        if order_book[price] <= amount:
            self._order_book_updates[book_type][price] = 0
            del order_book[price]
        else:
            order_book[price] -= amount
            self._order_book_updates[book_type][price] = order_book[price]

    def _update_balances(
        self,
        buy_public: bytes,
        sell_public: bytes,
        trade_amount: Decimal,
        price: Decimal,
    ):
        self.base_token_balances[buy_public] = (
            self.base_token_balances.get(buy_public, 0) + trade_amount
        )

        self.quote_token_balances[sell_public] = (
            self.quote_token_balances.get(sell_public, 0) + price * trade_amount
        )

    def _prune_old_trades(self, public: bytes, current_time: int):
        trades = self.zex.trades[public]
        while trades and current_time - trades[0][0] > TRADES_TTL:
            trades.popleft()<|MERGE_RESOLUTION|>--- conflicted
+++ resolved
@@ -459,17 +459,6 @@
             entry.user_id = user_id
         state.id_to_public_lookup.update(self.id_to_public_lookup)
 
-<<<<<<< HEAD
-        for chain, details in self.contract_decimal_on_chain.items():
-            state.contract_decimal_on_chain[chain].contract_decimal.update(details)
-
-        for chain, balances in self.zex_balance_on_chain.items():
-            state.zex_balance_on_chain[chain].balance.update(balances)
-
-        return state
-
-=======
->>>>>>> 89af5aab
     @classmethod
     def from_protobuf(
         cls,
