--- conflicted
+++ resolved
@@ -328,7 +328,7 @@
         )
         zex.last_tx_index = pb_state.last_tx_index
 
-        zex.state_manager = StateManager.from_protobuf(pb_state, zex)
+        StateManager.from_protobuf(pb_state, zex)
 
         # Deserialize state components
         zex._deserialize_amounts(pb_state)
@@ -585,54 +585,6 @@
             entry.user_id = user_id
         state.id_to_public_lookup.update(self.id_to_public_lookup)
 
-<<<<<<< HEAD
-=======
-    @classmethod
-    def from_protobuf(
-        cls,
-        pb_state: zex_pb2.ZexState,
-        kline_callback: Callable[[str, pd.DataFrame], None],
-        depth_callback: Callable[[str, dict], None],
-        order_callback: Callable,
-        deposit_callback: Callable,
-        withdraw_callback: Callable,
-        state_dest: str,
-        light_node: bool,
-    ):
-        zex = cls(
-            kline_callback,
-            depth_callback,
-            order_callback,
-            deposit_callback,
-            withdraw_callback,
-            state_dest,
-            light_node,
-        )
-        zex.last_tx_index = pb_state.last_tx_index
-
-        StateManager.from_protobuf(pb_state, zex)
-
-        # Deserialize state components
-        zex._deserialize_amounts(pb_state)
-        zex._deserialize_trades(pb_state)
-        zex._deserialize_orders(pb_state)
-        zex._deserialize_nonces(pb_state)
-        zex._deserialize_user_lookups(pb_state)
-
-        # Deserialize user lookups
-        zex.public_to_id_lookup = {
-            entry.public_key: entry.user_id for entry in pb_state.public_to_id_lookup
-        }
-        zex.id_to_public_lookup = dict(pb_state.id_to_public_lookup)
-
-        # Set last user ID
-        zex.last_user_id = (
-            max(zex.public_to_id_lookup.values()) if zex.public_to_id_lookup else 0
-        )
-
-        return zex
-
->>>>>>> a7566b02
     def _deserialize_amounts(self, pb_state: zex_pb2.ZexState):
         """Deserialize transaction amounts from protobuf."""
         self.amounts = {e.tx: Decimal(e.amount) for e in pb_state.amounts}
