from io import BytesIO
from threading import Event

from bitcoinutils.setup import setup
import httpx

from app.callbacks import (
    depth_event,
    kline_event,
    user_deposit_event,
    user_order_event,
    user_withdraw_event,
)
from app.connection_manager import ConnectionManager

from .config import settings
from .zex import Zex

setup("mainnet" if settings.zex.mainnet else "testnet")

manager = ConnectionManager()

# Global stop event
stop_event = Event()


def initialize_zex():
    if settings.zex.state_source == "":
        return Zex(
            kline_callback=kline_event(manager),
            depth_callback=depth_event(manager),
            order_callback=user_order_event(manager),
            deposit_callback=user_deposit_event(manager),
            withdraw_callback=user_withdraw_event(manager),
            state_dest=settings.zex.state_dest,
            light_node=settings.zex.light_node,
        )
<<<<<<< HEAD

=======
>>>>>>> 89af5aab
    try:
        response = httpx.get(settings.zex.state_source)
        if response.status_code != 200 or len(response.content) == 0:
            return Zex(
                kline_callback=kline_event(manager),
                depth_callback=depth_event(manager),
                order_callback=user_order_event(manager),
                deposit_callback=user_deposit_event(manager),
                withdraw_callback=user_withdraw_event(manager),
                state_dest=settings.zex.state_dest,
                light_node=settings.zex.light_node,
            )
    except httpx.ConnectError:
        return Zex(
            kline_callback=kline_event(manager),
            depth_callback=depth_event(manager),
            order_callback=user_order_event(manager),
            deposit_callback=user_deposit_event(manager),
            withdraw_callback=user_withdraw_event(manager),
            state_dest=settings.zex.state_dest,
            light_node=settings.zex.light_node,
        )

    data = BytesIO(response.content)
    return Zex.load_state(
        data=data,
        kline_callback=kline_event(manager),
        depth_callback=depth_event(manager),
        order_callback=user_order_event(manager),
        deposit_callback=user_deposit_event(manager),
        withdraw_callback=user_withdraw_event(manager),
        state_dest=settings.zex.state_dest,
        light_node=settings.zex.light_node,
    )


zex = initialize_zex()<|MERGE_RESOLUTION|>--- conflicted
+++ resolved
@@ -35,10 +35,6 @@
             state_dest=settings.zex.state_dest,
             light_node=settings.zex.light_node,
         )
-<<<<<<< HEAD
-
-=======
->>>>>>> 89af5aab
     try:
         response = httpx.get(settings.zex.state_source)
         if response.status_code != 200 or len(response.content) == 0:
