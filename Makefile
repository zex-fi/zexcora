--- conflicted
+++ resolved
@@ -1,4 +1,3 @@
-<<<<<<< HEAD
 run-cora:
 	uv run uvicorn --no-access-log --host=127.0.0.1 --port=15782 app.main:app
 
@@ -10,24 +9,9 @@
 
 run-websocket-service:
 	cd websocket_service && uv run uvicorn --host=127.0.0.1 --port=15785 main:app
-=======
 # Target to run the application in test mode
 run-test-mode:
 	python app/main.py config-test.yaml
-
-# Target to create a new Redis container for testing
-new-redis-test:
-	docker stop zsequencer-redis-test || true
-	docker rm zsequencer-redis-test || true
-	sudo rm -rf redis-data-test
-	docker run --name zsequencer-redis-test \
-		-v $(shell pwd)/redis-data-test:/data \
-		-v $(shell pwd)/redis.conf:/redis.conf \
-		-p 7379:6379 -d redis:alpine redis-server /redis.conf
-
-# Target to run tests
-run-tests: new-redis-test
-	REDIS_PORT=7379 TEST_MODE=1 BETTER_EXCEPTIONS=1 pytest -vv
 
 # Target to install dependencies on macOS
 install-dependencies-macos:
@@ -86,5 +70,4 @@
 	# Clone and build the mcl library
 	git clone https://github.com/herumi/mcl
 	cd mcl && mkdir build && cd build && cmake .. && make -j$$(nproc) && sudo make install
-	rm -rf mcl
->>>>>>> fdab0dd3
+	rm -rf mcl